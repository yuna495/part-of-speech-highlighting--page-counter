--- conflicted
+++ resolved
@@ -592,16 +592,15 @@
     const idxGlossary = tokenTypesArr.indexOf("glossary");
     const idxFence = tokenTypesArr.indexOf("fencecomment");
     /** @type {Map<number, Array<[number, number]>>} */
+    const fenceSegsByLine = new Map();
+
+    /** @type {Map<number, Array<[number, number]>>} */
     const bracketSegsByLine = new Map();
     const bracketOverrideOn = !!c.bracketsOverrideEnabled;
-<<<<<<< HEAD
-
-    // フェンスブロックの行ごとセグメント収集
-    /** @type {Map<number, Array<[number, number]>>} */
-    const fenceSegsByLine = new Map();
-    (() => {
-      const franges = computeFenceRanges(document); // ← 追加
-      for (const r of franges) {
+
+    try {
+      const fenceRanges = computeFenceRanges(document); // vscode.Range[]
+      for (const r of fenceRanges) {
         const sL = r.start.line,
           eL = r.end.line;
         for (let ln = sL; ln <= eL; ln++) {
@@ -610,16 +609,15 @@
           const eCh = ln === eL ? r.end.character : lineText.length;
           if (eCh > sCh) {
             const arr = fenceSegsByLine.get(ln) || [];
-            arr.push([sCh, eCh]);
+            arr.push([sCh, eCh]); // [開始, 終了)
             fenceSegsByLine.set(ln, arr);
           }
         }
       }
-    })();
-
-    // 括弧セグメント収集ブロック
-=======
->>>>>>> c74fc533
+    } catch {
+      // 失敗時は空のままで続行
+    }
+
     (() => {
       const pairs = computeFullwidthQuoteRanges(document);
       for (const r of pairs) {
@@ -683,21 +681,15 @@
         charWords.size || gloWords.size
           ? matchDictRanges(text, charWords, gloWords)
           : [];
-<<<<<<< HEAD
-      const dictRangesOutsideFence = [];
-      for (const [s, e] of nonFenceSpans) {
-        for (const r of dictRanges) {
-          const ss = Math.max(s, r.start),
-            ee = Math.min(e, r.end);
-          if (ee > ss)
-            dictRangesOutsideFence.push({ start: ss, end: ee, kind: r.kind });
-        }
-      }
-      for (const r of dictRangesOutsideFence) {
-=======
-
+
+      // (B) 「辞書マスク」もフェンス外に限定して作成
+      const dictRangesOutsideFence = subtractMaskedIntervals(
+        dictRanges.map((r) => [r.start, r.end]),
+        fenceSegs.map(([s, e]) => ({ start: s, end: e }))
+      ).map(([s, e]) => ({ start: s, end: e }));
+
+      // push: character/glossary（既存のまま）
       for (const r of dictRanges) {
->>>>>>> c74fc533
         const typeIdx = r.kind === "character" ? idxChar : idxGlossary;
         builder.push(line, r.start, r.end - r.start, typeIdx, 0);
       }
@@ -754,32 +746,19 @@
         }
       }
 
-<<<<<<< HEAD
-      // (kuromoji 品詞) — フェンス外＆辞書外＆（括弧上書きONなら）括弧外
-      if (tokenizer && text.trim() && spansAfterDict.length) {
-        const tokens = tokenizer.tokenize(text);
-        for (const seg of enumerateTokenOffsets(text, tokens)) {
-          const start = seg.start,
-            end = seg.end,
-            length = end - start;
-          if (!spansAfterDict.some(([S, E]) => start >= S && end <= E))
-            continue;
-=======
-      // ▼ (3) 品詞ハイライト（kuromoji）
-      // ★ ここだけ折りたたみ行を除外する（= 他の装飾はそのまま）
-      if (!foldedLineFlags[line] && tokenizer && text.trim()) {
+      // ▼ (3) 品詞ハイライト（辞書マスクに重なるトークンは出さない）
+      if (tokenizer && text.trim()) {
         const tokens = tokenizer.tokenize(text);
         for (const seg of enumerateTokenOffsets(text, tokens)) {
           const start = seg.start,
             end = seg.end;
           const length = end - start;
 
-          // 辞書マスクに重なる箇所は POS を出さない
+          // 辞書マスクとの重なりチェック
           if (dictRanges.some((R) => !(end <= R.start || R.end <= start)))
             continue;
 
-          // 括弧上書きがONなら、括弧区間は POS を出さない（辞書は既に出力済み）
->>>>>>> c74fc533
+          // 括弧上書きがONなら、括弧区間はPOSを出さない（ただし辞書は既に出している）
           if (bracketOverrideOn) {
             const segs = bracketSegsByLine.get(line);
             if (isInsideAnySegment(start, end, segs)) continue;
